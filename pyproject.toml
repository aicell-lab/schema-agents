--- conflicted
+++ resolved
@@ -3,15 +3,7 @@
 
 [project]
 name = "schema-agents"
-<<<<<<< HEAD
-<<<<<<< HEAD
-version = "0.1.26"
-=======
-version = "0.1.44"
->>>>>>> origin/main
-=======
 version = "0.1.45"
->>>>>>> e0430dd4
 readme = "README.md"
 description = "A schema-based LLM framework for building multi-agent collaborative systems."
 dependencies = [
@@ -26,14 +18,10 @@
     "pyyaml",
     "tiktoken",
     "tenacity",
-<<<<<<< HEAD
-    "langchain",
-=======
     "openapi-pydantic",
     "makefun>=1.15.2",
     "langchain>=0.1.10",
     "langchain-community>=0.0.25"
->>>>>>> origin/main
 ]
 
 [tool.setuptools]
