--- conflicted
+++ resolved
@@ -26,11 +26,7 @@
 from schema_agents.utils import dict_to_pydantic_model, organize_messages
 from schema_agents.utils.common import EventBus
 from schema_agents.utils.common import create_session_context
-<<<<<<< HEAD
-from schema_agents.llm import acompletion
-=======
 from schema_agents.llm import chat_completion
->>>>>>> 3b05f398
 
 
 class ToolExecutionError(BaseModel):
@@ -358,9 +354,6 @@
     def _parse_outputs(self, response, output_types=None, parallel_call=None):
         message = response.choices[0].message
         if output_types and not message.tool_calls and message.content:
-<<<<<<< HEAD
-            parsed_function_call = json.loads(message.content)
-=======
             content = message.content
             if content.startswith("```"):
                 # Remove everything up to the first newline
@@ -368,7 +361,6 @@
                 # Remove the closing ```
                 content = content.rsplit("```", 1)[0].strip()
             parsed_function_call = json.loads(content)
->>>>>>> 3b05f398
             if isinstance(parsed_function_call, dict):
                 message.tool_calls = [
                     ChatCompletionMessageToolCall.model_validate(parsed_function_call)
@@ -816,11 +808,7 @@
         messages = [{"role": "system", "content": system_prompt}] + messages
 
         if output_schema is str:
-<<<<<<< HEAD
-            response = await acompletion(
-=======
             response = await chat_completion(
->>>>>>> 3b05f398
                 organize_messages(messages),
                 **self._model_kwargs,
             )
@@ -840,11 +828,7 @@
         else:
             tool_choice = "auto"
 
-<<<<<<< HEAD
-        response = await acompletion(
-=======
         response = await chat_completion(
->>>>>>> 3b05f398
             organize_messages(messages),
             tools=tools,
             tool_choice=tool_choice,
@@ -869,11 +853,7 @@
                     "content": f"Failed to parse the response, error:\n{traceback.format_exc()}\nPlease regenerate to fix the error.",
                 }
             )
-<<<<<<< HEAD
-            response = await acompletion(
-=======
             response = await chat_completion(
->>>>>>> 3b05f398
                 organize_messages(messages),
                 tools=tools,
                 tool_choice=tool_choice,
